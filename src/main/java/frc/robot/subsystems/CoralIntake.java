--- conflicted
+++ resolved
@@ -73,10 +73,6 @@
   }
 
     public Command untuck() {
-<<<<<<< HEAD
-            return null;
-=======
         return null;
->>>>>>> cffc7d1a
     }
 }
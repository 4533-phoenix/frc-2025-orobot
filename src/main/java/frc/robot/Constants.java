package frc.robot;

import static edu.wpi.first.units.Units.MetersPerSecond;
<<<<<<< HEAD
=======

>>>>>>> cffc7d1a
import edu.wpi.first.units.measure.LinearVelocity;

/** Constants used throughout the robot code. */
public final class Constants {
  private Constants() {}

  /** Constants for basic robot characteristics. */
  public static final class RobotConstants {
    private RobotConstants() {}

    /** Maximum speed of the robot in meters per second. */
    public static final LinearVelocity MAX_SPEED = MetersPerSecond.of(2.0);
  }
/*************TODO: figure out real constant values for robot********************/
  /** Constants for the climbing mechanism. */
  public static final class ClimbConstants {
    /** Private constructor to prevent instantiation. */
    private ClimbConstants() {}

    /** PCM ID for the Climb pneumatics. */
    public static final int PCM_ID = 14;

    /** Constants for Climb Solenoid */
    public static final int CLIMB_SOLENOID_DEPLOY = 0;
    public static final int CLIMB_SOLENOID_RETRACT = 1;

  }

  public static final class CoralIntakeConstants {
    private CoralIntakeConstants() {}

    public static final int INTAKE_MOTOR_CAN_ID = 1;
    public static final int CORAL_PRESENCE_LIMIT_CHANNEL = 0;
    public static final double CORAL_INTAKE_POWER = -0.5;
    public static final double CORAL_SCORE_POWER = 0.5;

    
    /** PCM ID for the Intake pneumatics. */
    public static final int PCM_ID = 14;

    /** Constants for Intake Solenoid */
    public static final int INTAKE_SOLENOID_DEPLOY = 0;
    public static final int INTAKE_SOLENOID_RETRACT = 1;
  }

  /* Constants for operator interface (OI). */
  public static final class OIConstants {
    private OIConstants() {}

    /** Driver controller port. */
    public static final int DRIVER_CONTROLLER_PORT = 0;

    /** Deadband for driver controller input. */
    public static final double DRIVER_DEADBAND = 0.002;
  }

  /** Constants for field positions and points of interest */
  public static final class FieldConstants {
    private FieldConstants() {}

    /** Field dimensions for 2025 Reefscape */
    public static final double FIELD_LENGTH_METERS = 17.548;

    /** Field width in meters. */
    public static final double FIELD_WIDTH_METERS = 8.052;
  }
}<|MERGE_RESOLUTION|>--- conflicted
+++ resolved
@@ -1,10 +1,6 @@
 package frc.robot;
 
 import static edu.wpi.first.units.Units.MetersPerSecond;
-<<<<<<< HEAD
-=======
-
->>>>>>> cffc7d1a
 import edu.wpi.first.units.measure.LinearVelocity;
 
 /** Constants used throughout the robot code. */
